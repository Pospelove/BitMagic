--- conflicted
+++ resolved
@@ -20,10 +20,6 @@
 //#define BMSSE2OPT
 //#define BMSSE42OPT
 //#define BMAVX2OPT
-<<<<<<< HEAD
-#define BMCOUNTOPT
-=======
->>>>>>> 8e9085df
 //#define BM_USE_EXPLICIT_TEMP
 
 #include <stdio.h>
